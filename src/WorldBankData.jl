--- conflicted
+++ resolved
@@ -4,8 +4,6 @@
 using JSON
 using DataArrays
 using DataFrames
-using Compat
-import Compat: UTF8String, ASCIIString
 
 export wdi, search_wdi
 
@@ -18,11 +16,7 @@
     if request.http_code != 200
         error("download failed")
     end
-<<<<<<< HEAD
-    JSON.parse(Compat.String(request.body))
-=======
     JSON.parse(String(request.body))
->>>>>>> bb1cc6d0
 end
 
 function parse_indicator(json::Array{Any,1})
@@ -192,11 +186,7 @@
 
 # The "." character is illegal in symbol, but used a lot in WDI. replace by "_".
 # example: NY.GNP.PCAP.CD becomes NY_GNP_PCAP_CD
-<<<<<<< HEAD
-function make_symbol(x::ASCIIString)
-=======
 function make_symbol(x::String)
->>>>>>> bb1cc6d0
     Symbol(replace(x, ".", "_"))
 end
 
